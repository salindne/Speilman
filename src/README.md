--- conflicted
+++ resolved
@@ -5,20 +5,12 @@
 
 The purpose of this project was to explore efficient bitwise operations and memory allocation using common structures in RUST. This Rust program demonstrates a recursive encoding algorithm for generating error-correcting Speilman codes. It uses random sparse matrices and bitwise operations for encoding.
 
-<<<<<<< HEAD
-The implementation is based on the 1996 paper "Linear-Time Encodable and Decodable Error-Correcting Codes" by Daniel A. Spielman. We define the code for any dimension $2^\ell$ with $\ell \geq \ell_0$. The code has a rate of $\frac{1}{4}$, meaning the encoding of a $2^\ell$-bit message is $2^{\ell+2}$-bits long. 
-=======
-The implementation is based on the 1996 paper "Linear-Time Encodable and Decodable Error-Correcting Codes" by Daniel A. Spielman. We define the code for any dimension $2^l$ with $l \geq l_0$. The code has a rate of $\frac{1}{4}$, meaning the encoding of a $2^l$-bit message is $2^{l+2}$-bits long. 
->>>>>>> 22b71dba
+The implementation is based on the 1996 paper "Linear-Time Encodable and Decodable Error-Correcting Codes" by Daniel A. Spielman. We define the code for any dimension \(2^\ell\) with \(\ell \geq \ell_0\). The code has a rate of \(\frac{1}{4}\), meaning the encoding of a \(2^\ell\)-bit message is \(2^{\ell+2}\)-bits long. 
 
 https://www.cs.yale.edu/homes/spielman/Research/ITsuperc.pdf. 
 
 ## Encoding Procedure
-<<<<<<< HEAD
-The encoding procedure is recursive. Let $E_\ell(m)$ denote the encoding function for length $2^\ell$ messages. The base case $E_{\ell_0}(m)$ is the encoding function of a random linear code with dimension $2^{\ell_0}$, rate $\frac{1}{4}$, and random generator matrix $G_0$. The recursive case uses random sparse binary matrices $A_t \in \{0,1\}^{2^{t-1} \times 2^t}$ with $2^{t-1}$ rows and $2^t$ columns. The $A_t$ matrices are sparse in that each column has exactly $g$ non-zero entries. The positions of the non-zero entries chosen independently at random.
-=======
-The encoding procedure is recursive. Let $$E_\ell(m)\) denote the encoding function for length \(2^\ell\) messages. The base case \(E_{\ell_0}(m)\) is the encoding function of a random linear code with dimension \(2^{\ell_0}\), rate \(\frac{1}{4}\), and random generator matrix \(G_0\). The recursive case uses random sparse binary matrices \(A_t \in \{0,1\}^{2^{t-1} \times 2^t}\) with \(2^{t-1}\) rows and \(2^t\) columns. The \(A_t\) matrices are sparse in that each column has exactly \(g\) non-zero entries. The positions of the non-zero entries chosen independently at random.
->>>>>>> 22b71dba
+The encoding procedure is recursive. Let \(E_\ell(m)\) denote the encoding function for length \(2^\ell\) messages. The base case \(E_{\ell_0}(m)\) is the encoding function of a random linear code with dimension \(2^{\ell_0}\), rate \(\frac{1}{4}\), and random generator matrix \(G_0\). The recursive case uses random sparse binary matrices \(A_t \in \{0,1\}^{2^{t-1} \times 2^t}\) with \(2^{t-1}\) rows and \(2^t\) columns. The \(A_t\) matrices are sparse in that each column has exactly \(g\) non-zero entries. The positions of the non-zero entries chosen independently at random.
 
 The encoding algorithm $E_\ell(m)$ is as follows:
 
